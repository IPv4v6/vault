package vault

import (
	"fmt"
<<<<<<< HEAD
	"io/ioutil"
=======
	"reflect"
>>>>>>> ff319a68
	"strings"
	"sync"
	"testing"
	"time"

	"github.com/hashicorp/go-uuid"
	"github.com/hashicorp/vault/helper/logformat"
	"github.com/hashicorp/vault/logical"
	log "github.com/mgutz/logxi/v1"
)

type NoopBackend struct {
	sync.Mutex

	Root          []string
	Login         []string
	Paths         []string
	Requests      []*logical.Request
	Response      *logical.Response
	Invalidations []string
}

func (n *NoopBackend) HandleRequest(req *logical.Request) (*logical.Response, error) {
	n.Lock()
	defer n.Unlock()

	requestCopy := *req
	n.Paths = append(n.Paths, req.Path)
	n.Requests = append(n.Requests, &requestCopy)
	if req.Storage == nil {
		return nil, fmt.Errorf("missing view")
	}

	return n.Response, nil
}

func (n *NoopBackend) HandleExistenceCheck(req *logical.Request) (bool, bool, error) {
	return false, false, nil
}

func (n *NoopBackend) SpecialPaths() *logical.Paths {
	return &logical.Paths{
		Root:            n.Root,
		Unauthenticated: n.Login,
	}
}

func (n *NoopBackend) System() logical.SystemView {
	return logical.StaticSystemView{
		DefaultLeaseTTLVal: time.Hour * 24,
		MaxLeaseTTLVal:     time.Hour * 24 * 32,
	}
}

func (n *NoopBackend) Cleanup() {
	// noop
}

func (n *NoopBackend) InvalidateKey(k string) {
	n.Invalidations = append(n.Invalidations, k)
}

func (n *NoopBackend) Configure(config *logical.BackendConfig) error {
	return nil
}

func (n *NoopBackend) Logger() log.Logger {
	return logformat.NewVaultLoggerWithWriter(ioutil.Discard, log.LevelOff)
}

func (n *NoopBackend) Initialize() error {
	return nil
}

func TestRouter_Mount(t *testing.T) {
	r := NewRouter()
	_, barrier, _ := mockBarrier(t)
	view := NewBarrierView(barrier, "logical/")

	meUUID, err := uuid.GenerateUUID()
	if err != nil {
		t.Fatal(err)
	}

	mountEntry := &MountEntry{
		Path: "prod/aws/",
		UUID: meUUID,
	}

	n := &NoopBackend{}
	err = r.Mount(n, "prod/aws/", mountEntry, view)
	if err != nil {
		t.Fatalf("err: %v", err)
	}

	meUUID, err = uuid.GenerateUUID()
	if err != nil {
		t.Fatal(err)
	}

	err = r.Mount(n, "prod/aws/", &MountEntry{UUID: meUUID}, view)
	if !strings.Contains(err.Error(), "cannot mount under existing mount") {
		t.Fatalf("err: %v", err)
	}

	if path := r.MatchingMount("prod/aws/foo"); path != "prod/aws/" {
		t.Fatalf("bad: %s", path)
	}

	if v := r.MatchingStorageView("prod/aws/foo"); v != view {
		t.Fatalf("bad: %v", v)
	}

	if path := r.MatchingMount("stage/aws/foo"); path != "" {
		t.Fatalf("bad: %s", path)
	}

	if v := r.MatchingStorageView("stage/aws/foo"); v != nil {
		t.Fatalf("bad: %v", v)
	}

	mountEntryFetched := r.MatchingMountByUUID(mountEntry.UUID)
	if mountEntryFetched == nil || !reflect.DeepEqual(mountEntry, mountEntryFetched) {
		t.Fatalf("failed to fetch mount entry using its ID; expected: %#v\n actual: %#v\n", mountEntry, mountEntryFetched)
	}

	mount, prefix, ok := r.MatchingStoragePrefix("logical/foo")
	if !ok {
		t.Fatalf("missing storage prefix")
	}
	if mount != "prod/aws/" || prefix != "logical/" {
		t.Fatalf("Bad: %v - %v", mount, prefix)
	}

	req := &logical.Request{
		Path: "prod/aws/foo",
	}
	resp, err := r.Route(req)
	if err != nil {
		t.Fatalf("err: %v", err)
	}
	if resp != nil {
		t.Fatalf("bad: %v", resp)
	}

	// Verify the path
	if len(n.Paths) != 1 || n.Paths[0] != "foo" {
		t.Fatalf("bad: %v", n.Paths)
	}
}

func TestRouter_Unmount(t *testing.T) {
	r := NewRouter()
	_, barrier, _ := mockBarrier(t)
	view := NewBarrierView(barrier, "logical/")

	meUUID, err := uuid.GenerateUUID()
	if err != nil {
		t.Fatal(err)
	}
	n := &NoopBackend{}
	err = r.Mount(n, "prod/aws/", &MountEntry{Path: "prod/aws/", UUID: meUUID}, view)
	if err != nil {
		t.Fatalf("err: %v", err)
	}

	err = r.Unmount("prod/aws/")
	if err != nil {
		t.Fatalf("err: %v", err)
	}

	req := &logical.Request{
		Path: "prod/aws/foo",
	}
	_, err = r.Route(req)
	if !strings.Contains(err.Error(), "unsupported path") {
		t.Fatalf("err: %v", err)
	}

	if _, _, ok := r.MatchingStoragePrefix("logical/foo"); ok {
		t.Fatalf("should not have matching storage prefix")
	}
}

func TestRouter_Remount(t *testing.T) {
	r := NewRouter()
	_, barrier, _ := mockBarrier(t)
	view := NewBarrierView(barrier, "logical/")

	meUUID, err := uuid.GenerateUUID()
	if err != nil {
		t.Fatal(err)
	}
	n := &NoopBackend{}
	me := &MountEntry{Path: "prod/aws/", UUID: meUUID}
	err = r.Mount(n, "prod/aws/", me, view)
	if err != nil {
		t.Fatalf("err: %v", err)
	}

	me.Path = "stage/aws/"
	err = r.Remount("prod/aws/", "stage/aws/")
	if err != nil {
		t.Fatalf("err: %v", err)
	}

	err = r.Remount("prod/aws/", "stage/aws/")
	if !strings.Contains(err.Error(), "no mount at") {
		t.Fatalf("err: %v", err)
	}

	req := &logical.Request{
		Path: "prod/aws/foo",
	}
	_, err = r.Route(req)
	if !strings.Contains(err.Error(), "unsupported path") {
		t.Fatalf("err: %v", err)
	}

	req = &logical.Request{
		Path: "stage/aws/foo",
	}
	_, err = r.Route(req)
	if err != nil {
		t.Fatalf("err: %v", err)
	}

	// Verify the path
	if len(n.Paths) != 1 || n.Paths[0] != "foo" {
		t.Fatalf("bad: %v", n.Paths)
	}

	// Check the resolve from storage still works
	mount, prefix, _ := r.MatchingStoragePrefix("logical/foobar")
	if mount != "stage/aws/" {
		t.Fatalf("bad mount: %s", mount)
	}
	if prefix != "logical/" {
		t.Fatalf("Bad prefix: %s", prefix)
	}
}

func TestRouter_RootPath(t *testing.T) {
	r := NewRouter()
	_, barrier, _ := mockBarrier(t)
	view := NewBarrierView(barrier, "logical/")

	meUUID, err := uuid.GenerateUUID()
	if err != nil {
		t.Fatal(err)
	}
	n := &NoopBackend{
		Root: []string{
			"root",
			"policy/*",
		},
	}
	err = r.Mount(n, "prod/aws/", &MountEntry{UUID: meUUID}, view)
	if err != nil {
		t.Fatalf("err: %v", err)
	}

	type tcase struct {
		path   string
		expect bool
	}
	tcases := []tcase{
		{"random", false},
		{"prod/aws/foo", false},
		{"prod/aws/root", true},
		{"prod/aws/root-more", false},
		{"prod/aws/policy", false},
		{"prod/aws/policy/", true},
		{"prod/aws/policy/ops", true},
	}

	for _, tc := range tcases {
		out := r.RootPath(tc.path)
		if out != tc.expect {
			t.Fatalf("bad: path: %s expect: %v got %v", tc.path, tc.expect, out)
		}
	}
}

func TestRouter_LoginPath(t *testing.T) {
	r := NewRouter()
	_, barrier, _ := mockBarrier(t)
	view := NewBarrierView(barrier, "auth/")

	meUUID, err := uuid.GenerateUUID()
	if err != nil {
		t.Fatal(err)
	}
	n := &NoopBackend{
		Login: []string{
			"login",
			"oauth/*",
		},
	}
	err = r.Mount(n, "auth/foo/", &MountEntry{UUID: meUUID}, view)
	if err != nil {
		t.Fatalf("err: %v", err)
	}

	type tcase struct {
		path   string
		expect bool
	}
	tcases := []tcase{
		{"random", false},
		{"auth/foo/bar", false},
		{"auth/foo/login", true},
		{"auth/foo/oauth", false},
		{"auth/foo/oauth/redirect", true},
	}

	for _, tc := range tcases {
		out := r.LoginPath(tc.path)
		if out != tc.expect {
			t.Fatalf("bad: path: %s expect: %v got %v", tc.path, tc.expect, out)
		}
	}
}

func TestRouter_Taint(t *testing.T) {
	r := NewRouter()
	_, barrier, _ := mockBarrier(t)
	view := NewBarrierView(barrier, "logical/")

	meUUID, err := uuid.GenerateUUID()
	if err != nil {
		t.Fatal(err)
	}
	n := &NoopBackend{}
	err = r.Mount(n, "prod/aws/", &MountEntry{UUID: meUUID}, view)
	if err != nil {
		t.Fatalf("err: %v", err)
	}

	err = r.Taint("prod/aws/")
	if err != nil {
		t.Fatalf("err: %v", err)
	}

	req := &logical.Request{
		Operation: logical.ReadOperation,
		Path:      "prod/aws/foo",
	}
	_, err = r.Route(req)
	if err.Error() != "unsupported path" {
		t.Fatalf("err: %v", err)
	}

	// Rollback and Revoke should work
	req.Operation = logical.RollbackOperation
	_, err = r.Route(req)
	if err != nil {
		t.Fatalf("err: %v", err)
	}

	req.Operation = logical.RevokeOperation
	_, err = r.Route(req)
	if err != nil {
		t.Fatalf("err: %v", err)
	}
}

func TestRouter_Untaint(t *testing.T) {
	r := NewRouter()
	_, barrier, _ := mockBarrier(t)
	view := NewBarrierView(barrier, "logical/")

	meUUID, err := uuid.GenerateUUID()
	if err != nil {
		t.Fatal(err)
	}
	n := &NoopBackend{}
	err = r.Mount(n, "prod/aws/", &MountEntry{UUID: meUUID}, view)
	if err != nil {
		t.Fatalf("err: %v", err)
	}

	err = r.Taint("prod/aws/")
	if err != nil {
		t.Fatalf("err: %v", err)
	}

	err = r.Untaint("prod/aws/")
	if err != nil {
		t.Fatalf("err: %v", err)
	}

	req := &logical.Request{
		Operation: logical.ReadOperation,
		Path:      "prod/aws/foo",
	}
	_, err = r.Route(req)
	if err != nil {
		t.Fatalf("err: %v", err)
	}
}

func TestPathsToRadix(t *testing.T) {
	// Provide real paths
	paths := []string{
		"foo",
		"foo/*",
		"sub/bar*",
	}
	r := pathsToRadix(paths)

	raw, ok := r.Get("foo")
	if !ok || raw.(bool) != false {
		t.Fatalf("bad: %v (foo)", raw)
	}

	raw, ok = r.Get("foo/")
	if !ok || raw.(bool) != true {
		t.Fatalf("bad: %v (foo/)", raw)
	}

	raw, ok = r.Get("sub/bar")
	if !ok || raw.(bool) != true {
		t.Fatalf("bad: %v (sub/bar)", raw)
	}
}<|MERGE_RESOLUTION|>--- conflicted
+++ resolved
@@ -2,11 +2,8 @@
 
 import (
 	"fmt"
-<<<<<<< HEAD
 	"io/ioutil"
-=======
 	"reflect"
->>>>>>> ff319a68
 	"strings"
 	"sync"
 	"testing"
